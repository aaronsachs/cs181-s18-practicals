## This file provides starter code for extracting features from the xml files and
## for doing some learning.
##
## The basic set-up: 
## ----------------
## main() will run code to extract features, learn, and make predictions.
## 
## extract_feats() is called by main(), and it will iterate through the 
## train/test directories and parse each xml file into an xml.etree.ElementTree, 
## which is a standard python object used to represent an xml file in memory.
## (More information about xml.etree.ElementTree objects can be found here:
## http://docs.python.org/2/library/xml.etree.elementtree.html
## and here: http://eli.thegreenplace.net/2012/03/15/processing-xml-in-python-with-elementtree/)
## It will then use a series of "feature-functions" that you will write/modify
## in order to extract dictionaries of features from each ElementTree object.
## Finally, it will produce an N x D sparse design matrix containing the union
## of the features contained in the dictionaries produced by your "feature-functions."
## This matrix can then be plugged into your learning algorithm.
##
## The learning and prediction parts of main() are largely left to you, though
## it does contain code that randomly picks class-specific weights and predicts
## the class with the weights that give the highest score. If your prediction
## algorithm involves class-specific weights, you should, of course, learn 
## these class-specific weights in a more intelligent way.
##
## Feature-functions:
## --------------------
## "feature-functions" are functions that take an ElementTree object representing
## an xml file (which contains, among other things, the sequence of system calls a
## piece of potential malware has made), and returns a dictionary mapping feature names to 
## their respective numeric values. 
## For instance, a simple feature-function might map a system call history to the
## dictionary {'first_call-load_image': 1}. This is a boolean feature indicating
## whether the first system call made by the executable was 'load_image'. 
## Real-valued or count-based features can of course also be defined in this way. 
## Because this feature-function will be run over ElementTree objects for each 
## software execution history instance, we will have the (different)
## feature values of this feature for each history, and these values will make up 
## one of the columns in our final design matrix.
## Of course, multiple features can be defined within a single dictionary, and in
## the end all the dictionaries returned by feature functions (for a particular
## training example) will be unioned, so we can collect all the feature values 
## associated with that particular instance.
##
## Two example feature-functions, first_last_system_call_feats() and 
## system_call_count_feats(), are defined below.
## The first of these functions indicates what the first and last system-calls 
## made by an executable are, and the second records the total number of system
## calls made by an executable.
##
## What you need to do:
## --------------------
## 1. Write new feature-functions (or modify the example feature-functions) to
## extract useful features for this prediction task.
## 2. Implement an algorithm to learn from the design matrix produced, and to
## make predictions on unseen data. Naive code for these two steps is provided
## below, and marked by TODOs.
##
## Computational Caveat
## --------------------
## Because the biggest of any of the xml files is only around 35MB, the code below 
## will parse an entire xml file and store it in memory, compute features, and
## then get rid of it before parsing the next one. Storing the biggest of the files 
## in memory should require at most 200MB or so, which should be no problem for
## reasonably modern laptops. If this is too much, however, you can lower the
## memory requirement by using ElementTree.iterparse(), which does parsing in
## a streaming way. See http://eli.thegreenplace.net/2012/03/15/processing-xml-in-python-with-elementtree/
## for an example. 

import os
from collections import Counter
try:
    import xml.etree.cElementTree as ET
except ImportError:
    import xml.etree.ElementTree as ET
import numpy as np
from scipy import sparse

import util
from sklearn.ensemble import RandomForestClassifier
<<<<<<< HEAD
=======
from sklearn.neural_network import MLPClassifier

>>>>>>> 97a74e14

def extract_feats(ffs, direc="train", global_feat_dict=None):
    """
    arguments:
      ffs are a list of feature-functions.
      direc is a directory containing xml files (expected to be train or test).
      global_feat_dict is a dictionary mapping feature_names to column-numbers; it
      should only be provided when extracting features from test data, so that 
      the columns of the test matrix align correctly.

    returns: 
      a sparse design matrix, a dict mapping features to column-numbers,
      a vector of target classes, and a list of system-call-history ids in order 
      of their rows in the design matrix.
      
      Note: the vector of target classes returned will contain the true indices of the
      target classes on the training data, but will contain only -1's on the test
      data
    """
    fds = [] # list of feature dicts
    classes = []
    ids = []
    for datafile in os.listdir(direc):
        # extract id and true class (if available) from filename
        id_str,clazz = datafile.split('.')[:2]
        ids.append(id_str)
        # add target class if this is training data
        try:
            classes.append(util.malware_classes.index(clazz))
        except ValueError:
            # we should only fail to find the label in our list of malware classes
            # if this is test data, which always has an "X" label
            assert clazz == "X"
            classes.append(-1)
        rowfd = {}
        # parse file as an xml document
        tree = ET.parse(os.path.join(direc,datafile))
        # accumulate features
        [rowfd.update(ff(tree)) for ff in ffs]
        fds.append(rowfd)

        #print fds
        
    X,feat_dict = make_design_mat(fds,global_feat_dict)
    return X, feat_dict, np.array(classes), ids


def make_design_mat(fds, global_feat_dict=None):
    """
    arguments:
      fds is a list of feature dicts (one for each row).
      global_feat_dict is a dictionary mapping feature_names to column-numbers; it
      should only be provided when extracting features from test data, so that 
      the columns of the test matrix align correctly.
       
    returns: 
        a sparse NxD design matrix, where N == len(fds) and D is the number of
        the union of features defined in any of the fds 
    """
    if global_feat_dict is None:
        all_feats = set()
        [all_feats.update(fd.keys()) for fd in fds]
        feat_dict = dict([(feat, i) for i, feat in enumerate(sorted(all_feats))])
    else:
        feat_dict = global_feat_dict
        
    cols = []
    rows = []
    data = []        
    for i in xrange(len(fds)):
        temp_cols = []
        temp_data = []
        for feat,val in fds[i].iteritems():
            try:
                # update temp_cols iff update temp_data
                temp_cols.append(feat_dict[feat])
                temp_data.append(val)
            except KeyError as ex:
                if global_feat_dict is not None:
                    pass  # new feature in test data; nbd
                else:
                    raise ex

        # all fd's features in the same row
        k = len(temp_cols)
        cols.extend(temp_cols)
        data.extend(temp_data)
        rows.extend([i]*k)

    assert len(cols) == len(rows) and len(rows) == len(data)
   
    # Will be zero wherever a particular feature did not show up
    # in one feature dict that did in another feature dict (because
    # that feat won't have a row, col pair in cols and rows lists)
    X = sparse.csr_matrix((np.array(data),
                   (np.array(rows), np.array(cols))),
                   shape=(len(fds), len(feat_dict)))
    return X, feat_dict
    

## Here are two example feature-functions. They each take an xml.etree.ElementTree object, 
# (i.e., the result of parsing an xml file) and returns a dictionary mapping 
# feature-names to numeric values.
## TODO: modify these functions, and/or add new ones.
def first_last_system_call_feats(tree):
    """
    arguments:
      tree is an xml.etree.ElementTree object
    returns:
      a dictionary mapping 'first_call-x' to 1 if x was the first system call
      made, and 'last_call-y' to 1 if y was the last system call made. 
      (in other words, it returns a dictionary indicating what the first and 
      last system calls made by an executable were.)
    """
    c = Counter()
    in_all_section = False
    first = True # is this the first system call
    last_call = None # keep track of last call we've seen
    for el in tree.iter():
        # ignore everything outside the "all_section" element
        if el.tag == "all_section" and not in_all_section:
            in_all_section = True
        elif el.tag == "all_section" and in_all_section:
            in_all_section = False
        elif in_all_section:
            if first:
                c["first_call-"+el.tag] = 1
                first = False
            last_call = el.tag  # update last call seen
            
    # finally, mark last call seen
    c["last_call-"+last_call] = 1
    return c

def system_call_count_feats(tree):
    """
    arguments:
      tree is an xml.etree.ElementTree object
    returns:
      a dictionary mapping 'num_system_calls' to the number of system_calls
      made by an executable (summed over all processes)
    """
    c = Counter()
    in_all_section = False
    for el in tree.iter():
        # ignore everything outside the "all_section" element
        if el.tag == "all_section" and not in_all_section:
            in_all_section = True
        elif el.tag == "all_section" and in_all_section:
            in_all_section = False
        elif in_all_section:
            c['num_system_calls'] += 1
    return c

#returns a dictionary with key as name of system call and value as the frequency of the system call
def frequency(tree):
    c = Counter()
    total=0
    in_all_section = False
    for el in tree.iter():
        # ignore everything outside the "all_section" element
        if el.tag == "all_section" and not in_all_section:
            in_all_section = True
        elif el.tag == "all_section" and in_all_section:
            in_all_section = False
        elif in_all_section:
            c[el.tag] += 1
            total+=1

<<<<<<< HEAD
    for key in c.keys():
        c[key] = c[key]/(total*1.0)

=======
def trigrams(tree):
    c = Counter()
    in_all_section = False
    prev_elt = None
    prev_prev_elt = None
    for el in tree.iter():
        # ignore everything outside the "all_section" element
        if el.tag == "all_section" and not in_all_section:
            in_all_section = True
        elif el.tag == "all_section" and in_all_section:
            in_all_section = False
            prev_elt = None
            prev_prev_elt = None # Reset trigrams for new section
        elif in_all_section:
            if prev_prev_elt == None:
                prev_prev_elt = el.tag
            elif prev_elt == None:
                prev_elt = el.tag
            else:
                c[prev_prev_elt + prev_elt + el.tag] += 1
                prev_prev_elt = prev_elt
                prev_elt = el.tag
>>>>>>> 97a74e14
    return c


## The following function does the feature extraction, learning, and prediction
def main():
    train_dir = "train"
    test_dir = "test"
    outputfile = "sample_predictions.csv"  # feel free to change this or take it as an argument
    
    # TODO put the names of the feature functions you've defined above in this list
    # ffs = [first_last_system_call_feats, system_call_count_feats, frequency]
    ffs = [trigrams]
    
    # extract features
    print "extracting training features..."
    X_train,global_feat_dict,t_train,train_ids = extract_feats(ffs, train_dir)

<<<<<<< HEAD
    #print X_train
    #print global_feat_dict
=======
    # print X_train # Not currently a np.array, need to do .toarray()
    # print global_feat_dict
>>>>>>> 97a74e14

    print "done extracting training features"
    print
    
    # TODO train here, and learn your classification parameters
<<<<<<< HEAD
    #print "learning..."
    #learned_W = np.random.random((len(global_feat_dict),len(util.malware_classes)))
    #print "done learning"
    #print
    
    # get rid of training data and load test data
    # del X_train
    # del t_train
    # del train_ids
=======
    print "learning..."
    
    rf = RandomForestClassifier(max_features = 2750, max_depth = 28)
    rf.fit(X_train.toarray(), t_train)
    
    # nn = MLPClassifier(max_iter = 10000, hidden_layer_sizes = (281,))
    # nn.fit(X_train.toarray(), t_train)

    print "done learning"
    print
    
    # get rid of training data and load test data
    del X_train
    del t_train
    del train_ids
    
>>>>>>> 97a74e14
    print "extracting test features..."
    X_test,_,t_ignore,test_ids = extract_feats(ffs, test_dir, global_feat_dict=global_feat_dict)
    print "done extracting test features"
    print
    
    # TODO make predictions on text data and write them out
    print "making predictions..."
<<<<<<< HEAD
    RF = RandomForestClassifier()
    RF.fit(X_train,t_train)
    preds = RF.predict(X_test)
=======
    
    preds = rf.predict(X_test.toarray())
    # preds = nn.predict(X_test.toarray())
    
>>>>>>> 97a74e14
    print "done making predictions"
    print
    
    print "writing predictions..."
    util.write_predictions(preds, test_ids, outputfile)
    print "done!"

if __name__ == "__main__":
    main()<|MERGE_RESOLUTION|>--- conflicted
+++ resolved
@@ -78,11 +78,8 @@
 
 import util
 from sklearn.ensemble import RandomForestClassifier
-<<<<<<< HEAD
-=======
 from sklearn.neural_network import MLPClassifier
 
->>>>>>> 97a74e14
 
 def extract_feats(ffs, direc="train", global_feat_dict=None):
     """
@@ -252,11 +249,9 @@
             c[el.tag] += 1
             total+=1
 
-<<<<<<< HEAD
     for key in c.keys():
         c[key] = c[key]/(total*1.0)
 
-=======
 def trigrams(tree):
     c = Counter()
     in_all_section = False
@@ -279,7 +274,6 @@
                 c[prev_prev_elt + prev_elt + el.tag] += 1
                 prev_prev_elt = prev_elt
                 prev_elt = el.tag
->>>>>>> 97a74e14
     return c
 
 
@@ -297,29 +291,11 @@
     print "extracting training features..."
     X_train,global_feat_dict,t_train,train_ids = extract_feats(ffs, train_dir)
 
-<<<<<<< HEAD
-    #print X_train
-    #print global_feat_dict
-=======
-    # print X_train # Not currently a np.array, need to do .toarray()
-    # print global_feat_dict
->>>>>>> 97a74e14
 
     print "done extracting training features"
     print
     
     # TODO train here, and learn your classification parameters
-<<<<<<< HEAD
-    #print "learning..."
-    #learned_W = np.random.random((len(global_feat_dict),len(util.malware_classes)))
-    #print "done learning"
-    #print
-    
-    # get rid of training data and load test data
-    # del X_train
-    # del t_train
-    # del train_ids
-=======
     print "learning..."
     
     rf = RandomForestClassifier(max_features = 2750, max_depth = 28)
@@ -336,7 +312,6 @@
     del t_train
     del train_ids
     
->>>>>>> 97a74e14
     print "extracting test features..."
     X_test,_,t_ignore,test_ids = extract_feats(ffs, test_dir, global_feat_dict=global_feat_dict)
     print "done extracting test features"
@@ -344,16 +319,10 @@
     
     # TODO make predictions on text data and write them out
     print "making predictions..."
-<<<<<<< HEAD
-    RF = RandomForestClassifier()
-    RF.fit(X_train,t_train)
-    preds = RF.predict(X_test)
-=======
     
     preds = rf.predict(X_test.toarray())
     # preds = nn.predict(X_test.toarray())
     
->>>>>>> 97a74e14
     print "done making predictions"
     print
     
